--- conflicted
+++ resolved
@@ -33,22 +33,6 @@
 
 S3rver.prototype.run = function(done) {
   const app = new App(this.options);
-<<<<<<< HEAD
-  const server = app.serve(done);
-  server.s3Event = app.s3Event;
-  if (this.options.removeBucketsOnClose) {
-    const close = server.close.bind(server);
-    server.close = (...args) => {
-      this.resetFs(() => {
-        close(...args);
-      });
-    };
-  }
-  return server;
-};
-
-module.exports = S3rver;
-=======
   let server =
     (this.options.key && this.options.cert) || this.options.pfx
       ? https.createServer(this.options, app)
@@ -77,6 +61,7 @@
       }
     });
   };
+  server.s3Event = app.s3Event;
   return server;
 };
 
@@ -94,4 +79,3 @@
 };
 
 module.exports = S3rver;
->>>>>>> 8a4e05c3
